--- conflicted
+++ resolved
@@ -25,19 +25,14 @@
 register_listeners(app)
 
 # Register GitHub webhook handler
-<<<<<<< HEAD
-register_webhook_handler(app, fastapi_app)
 
-# Start Bolt app in Socket Mode
-def start_bolt_app():
+register_webhook_handler(app)
+
+# Start Bolt app
+if __name__ == "__main__":
     SocketModeHandler(app, os.environ.get("SLACK_APP_TOKEN")).start()
 
 # Start both servers
-=======
-register_webhook_handler(app)
-
-# Start Bolt app
->>>>>>> 38c56823
 if __name__ == "__main__":
     # Start Bolt app in a separate thread
     bolt_thread = Thread(target=start_bolt_app)
